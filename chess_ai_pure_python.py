--- conflicted
+++ resolved
@@ -230,12 +230,9 @@
                 latent = self.relu(out)
             else:
                 latent = self.relu(self.fc1(feats))
-<<<<<<< HEAD
             # Cache a detached copy so repeated boards don't keep autograd graphs
             self._cache[board_hash] = latent.detach()
-=======
-            self._cache[board_hash] = latent
->>>>>>> 02fd6633
+
         value = self.value_head(latent).squeeze(-1)
         return latent, value
 
