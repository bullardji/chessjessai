# chess_ai_advanced.py
# ===============================================================
# A fully‑working, research‑grade chess AI framework that merges
# the speed of king‑relative NNUE evaluation with a momentum‑target
# Joint‑Embedding Predictive Architecture (JEPA) world model and
# an MCTS‑ready multi‑head policy / value / ponder predictor.
#
# Key fixes & extensions compared with the previous draft:
#   • King‑relative incremental encoder with phase + material bits
#   • 20480‑way move indexing (from‑sq, to‑sq, promotion) + legal mask
#   • Momentum‑target JEPA training (BYOL‑style cosine loss)
#   • EMA target‑network update utility
#   • Predictor now masks illegal moves before soft‑max
#   • Cosine‑similarity model loss (stable scale)
#   • Clean separation of utility functions for move indexing / masks
#   • End‑to‑end demo (CPU/GPU) with minimal external deps
# ===============================================================

from __future__ import annotations

import math
import random
from dataclasses import dataclass
from typing import Dict, List, Optional, Tuple

import torch
import torch.nn as nn
import torch.nn.functional as F
import ctypes
import os

# ───────────────────────── C acceleration (optional) ────────────
_lib_path = os.path.join(os.path.dirname(__file__), "libfast_linear.so")
try:
    _fastlib = ctypes.CDLL(_lib_path)
    _fastlib.fc1_forward.argtypes = [
        ctypes.POINTER(ctypes.c_float),  # weights
        ctypes.POINTER(ctypes.c_float),  # bias
        ctypes.POINTER(ctypes.c_float),  # input
        ctypes.POINTER(ctypes.c_float),  # output
        ctypes.c_size_t,  # out_dim
        ctypes.c_size_t,  # in_dim
    ]
    USE_FAST_FC1 = True
except OSError:  # pragma: no cover - library missing
    _fastlib = None
    USE_FAST_FC1 = False

# ───────────────────────── 3rd‑party deps ─────────────────────────
try:
    import chess
    import chess.pgn
    import chess.polyglot
except ImportError as e:  # pragma: no cover
    raise RuntimeError(
        "python‑chess is required for this module.  Install with `pip install chess`."
    ) from e

# ───────────────────────── Constants ─────────────────────────────
MOVE_PROMO_TO_ID = {
    None: 0,
    chess.KNIGHT: 1,
    chess.BISHOP: 2,
    chess.ROOK: 3,
    chess.QUEEN: 4,
}
ID_TO_PROMO = {v: k for k, v in MOVE_PROMO_TO_ID.items()}

MOVE_VOCAB_SIZE = 5 * 64 * 64  # 20 480
PIECE_TYPES = [chess.PAWN, chess.KNIGHT, chess.BISHOP, chess.ROOK, chess.QUEEN, chess.KING]
STARTING_PHASE = 24  # Stockfish convention

# ───────────────────────── Utility functions ─────────────────────


def move_to_index(move: chess.Move) -> int:
    """Map a python‑chess Move to a unique integer in [0, 20479]."""
    promo_id = MOVE_PROMO_TO_ID.get(move.promotion, 0)
    return promo_id * 4096 + move.from_square * 64 + move.to_square


def index_to_move(index: int) -> chess.Move:
    """Inverse of `move_to_index` (for completeness)."""
    promo_id, rem = divmod(index, 4096)
    from_sq, to_sq = divmod(rem, 64)
    promo_piece = ID_TO_PROMO[promo_id]
    return chess.Move(from_sq, to_sq, promotion=promo_piece)


def legal_moves_mask(board: chess.Board, device: torch.device | None = None) -> torch.Tensor:
    """Return a bool mask of shape (MOVE_VOCAB_SIZE,) with True for legal moves."""
    mask = torch.zeros(MOVE_VOCAB_SIZE, dtype=torch.bool, device=device)
    for mv in board.legal_moves:
        mask[move_to_index(mv)] = True
    return mask


# ───────────────────────── King‑relative NNUE encoder ────────────
class KingRelativeNNUE(nn.Module):
    """
    Incrementally updatable NNUE‑style encoder with:
      • king‑centred, side‑to‑move perspective
      • 768 piece‑square bits (6 piece types × 64 squares × {stm, otm})
      • 1 side‑to‑move bit (kept for symmetry with old nets)
      • 4 castling bits
      • 8 en‑passant file bits
      • 3 half‑move clock buckets
      • 8 phase buckets
      • 16 material‑count features (piece counts for both colours)
    Total input = 808.
    """

    def __init__(self, latent_dim: int = 256):
        super().__init__()
        self.latent_dim = latent_dim
        self.input_dim = 808
        self.fc1 = nn.Linear(self.input_dim, latent_dim)
        self.relu = nn.ReLU()
        self.value_head = nn.Linear(latent_dim, 1)

        # Range used when clamping weights for integer quantisation
        self.weight_clip = 127.0 / 64.0

        # Incremental cache {zobrist_hash(board) : latent tensor}
        self._cache: Dict[int, torch.Tensor] = {}

    # ─── Feature helpers ─────────────────────────────────────────

    @staticmethod
    def _phase_bucket(board: chess.Board) -> torch.Tensor:
        """Return one‑hot 8‑dim phase bucket."""
        remaining_phase = STARTING_PHASE
        piece_phase = {chess.PAWN: 0, chess.KNIGHT: 1, chess.BISHOP: 1, chess.ROOK: 2, chess.QUEEN: 4}
        for piece_type in piece_phase:
            remaining_phase -= piece_phase[piece_type] * (
                len(board.pieces(piece_type, chess.WHITE)) + len(board.pieces(piece_type, chess.BLACK))
            )
        phase_idx = max(0, min(7, remaining_phase))
        one_hot = torch.zeros(8)
        one_hot[phase_idx] = 1.0
        return one_hot

    @staticmethod
    def _material_vector(board: chess.Board) -> torch.Tensor:
        """16‑dim material counts (STM pieces first 8, OTM next 8; king excluded)."""
        vec = torch.zeros(16)
        stm = board.turn
        others = not stm
        # Order: P, N, B, R, Q,  ‑ (unused), ‑, ‑   ×2
        order = [chess.PAWN, chess.KNIGHT, chess.BISHOP, chess.ROOK, chess.QUEEN]
        for i, pt in enumerate(order):
            vec[i] = len(board.pieces(pt, stm))
            vec[8 + i] = len(board.pieces(pt, others))
        return vec

    # ─── Board -> sparse feature vector ──────────────────────────
    def encode_board(self, board: chess.Board, device: torch.device | None = None) -> torch.Tensor:
        feats = torch.zeros(self.input_dim, dtype=torch.float32, device=device)

        # 1) Piece‑square features relative to STM king
        king_sq = board.king(board.turn)
        if king_sq is None:
            raise ValueError("Illegal board (no king).")
        stm = board.turn
        for square in chess.SQUARES:
            piece = board.piece_at(square)
            if not piece:
                continue
            rel_sq = (square - king_sq) & 63
            type_idx = piece.piece_type - 1
            if piece.color != stm:
                type_idx += 6  # opponent pieces
            feats[12 * rel_sq + type_idx] = 1.0

        offset = 768

        # 2) Side‑to‑move bit (still useful for nets trained on symmetric data)
        feats[offset] = float(board.turn)
        offset += 1

        # 3) Castling rights (Wk, Wq, Bk, Bq)
        castling = [
            board.has_kingside_castling_rights(chess.WHITE),
            board.has_queenside_castling_rights(chess.WHITE),
            board.has_kingside_castling_rights(chess.BLACK),
            board.has_queenside_castling_rights(chess.BLACK),
        ]
        feats[offset : offset + 4] = torch.tensor(castling, dtype=torch.float32, device=device)
        offset += 4

        # 4) En‑passant file
        if board.ep_square is not None:
            feats[offset + chess.square_file(board.ep_square)] = 1.0
        offset += 8

        # 5) Half‑move clock bucket (0‑25, 26‑50, 51‑75, ≥76)
        halfmove = board.halfmove_clock
        bucket = min(3, halfmove // 25)
        feats[offset + bucket] = 1.0
        offset += 3

        # 6) Phase bucket
        feats[offset : offset + 8] = self._phase_bucket(board).to(device)
        offset += 8

        # 7) Material vector
        feats[offset : offset + 16] = self._material_vector(board).to(device)

        return feats

    # ─── Forward (latent, value) ────────────────────────────────
    def forward(self, board: chess.Board) -> Tuple[torch.Tensor, torch.Tensor]:
        board_hash = chess.polyglot.zobrist_hash(board)
        if board_hash in self._cache:
            latent = self._cache[board_hash]
        else:
            feats = self.encode_board(board, device=next(self.parameters()).device)
            if USE_FAST_FC1 and feats.device.type == "cpu":
                w = self.fc1.weight.detach().contiguous().to(torch.float32)
                b = self.fc1.bias.detach().contiguous().to(torch.float32)
                out = torch.empty(self.latent_dim, dtype=torch.float32)
                _fastlib.fc1_forward(
                    w.numpy().ctypes.data_as(ctypes.POINTER(ctypes.c_float)),
                    b.numpy().ctypes.data_as(ctypes.POINTER(ctypes.c_float)),
                    feats.numpy().ctypes.data_as(ctypes.POINTER(ctypes.c_float)),
                    out.numpy().ctypes.data_as(ctypes.POINTER(ctypes.c_float)),
                    self.latent_dim,
                    self.input_dim,
                )
                latent = self.relu(out)
            else:
                latent = self.relu(self.fc1(feats))
            # Cache a detached copy so repeated boards don't keep autograd graphs
            self._cache[board_hash] = latent.detach()
        value = self.value_head(latent).squeeze(-1)
        return latent, value

    # ─── Optional dynamic quantisation ───────────────────────────
    def quantize(self) -> "KingRelativeNNUE":
        return torch.quantization.quantize_dynamic(self, {nn.Linear}, dtype=torch.qint8)  # type: ignore

    def clip_weights(self) -> None:
        """Clamp fc1 parameters to the recommended int8 range."""
        with torch.no_grad():
            self.fc1.weight.clamp_(-self.weight_clip, self.weight_clip)
            self.fc1.bias.clamp_(-self.weight_clip, self.weight_clip)


# ───────────────────── Block‑causal attention (pure PyTorch) ──────────────────
class BlockCausalAttention(nn.Module):
    """Simple block‑causal attention (no Flash kernels, runs everywhere)."""

    def __init__(self, embed_dim: int, num_heads: int, block_size: int):
        super().__init__()
        self.embed_dim = embed_dim
        self.num_heads = num_heads
        self.block_size = block_size
        self.attn = nn.MultiheadAttention(embed_dim, num_heads, batch_first=True)

    def forward(self, x: torch.Tensor) -> torch.Tensor:
        bsz, seq, _ = x.shape
        mask = torch.zeros(seq, seq, dtype=torch.bool, device=x.device)
        n_blocks = math.ceil(seq / self.block_size)
        for i in range(n_blocks):
            s_i, e_i = i * self.block_size, min((i + 1) * self.block_size, seq)
            for j in range(i + 1, n_blocks):
                s_j, e_j = j * self.block_size, min((j + 1) * self.block_size, seq)
                mask[s_i:e_i, s_j:e_j] = True
        out, _ = self.attn(x, x, x, attn_mask=mask)
        return out


# ───────────────────── JEPA world model with target net ───────────────────────
class JepaWorldModel(nn.Module):
    """
    Joint‑Embedding Predictive Architecture (online stack).
    Move embedding uses from/to/promo decomposition and sums their vectors.
    """

    def __init__(
        self,
        latent_dim: int = 256,
        num_layers: int = 4,
        num_heads: int = 8,
        ff_dim: int = 512,
        block_size: int = 8,
        max_seq_len: int = 512,
    ):
        super().__init__()
        self.latent_dim = latent_dim
        self.positional = nn.Parameter(torch.zeros(1, max_seq_len, latent_dim))
        # Move component embeddings
        self.embed_from = nn.Embedding(64, latent_dim)
        self.embed_to = nn.Embedding(64, latent_dim)
        self.embed_promo = nn.Embedding(5, latent_dim)

        self.layers = nn.ModuleList(
            [
                nn.ModuleList(
                    [
                        BlockCausalAttention(latent_dim, num_heads, block_size),
                        nn.Linear(latent_dim, ff_dim),
                        nn.ReLU(),
                        nn.Linear(ff_dim, latent_dim),
                    ]
                )
                for _ in range(num_layers)
            ]
        )
        self.norm = nn.LayerNorm(latent_dim)

    # ─── Move embedding helper ────────────────────────────────
    def _embed_move_ids(self, move_ids: torch.Tensor) -> torch.Tensor:
        # move_ids: (B, T)
        promo = move_ids // 4096
        rem = move_ids % 4096
        frm = rem // 64
        to = rem % 64
        return self.embed_from(frm) + self.embed_to(to) + self.embed_promo(promo)

    # ─── Forward ──────────────────────────────────────────────
    def forward(
        self,
        latents: torch.Tensor,  # (B, T, D)
        move_ids: Optional[torch.Tensor],  # (B, T)
        mask: torch.Tensor,  # (B, T) True = predict
    ) -> torch.Tensor:
        b, t, _ = latents.shape
        x = latents.clone()
        x = x + self.positional[:, :t, :]
        if move_ids is not None:
            x = x + self._embed_move_ids(move_ids)

        for attn, fc1, act, fc2 in self.layers:
            x = x + attn(self.norm(x))
            x = x + fc2(act(fc1(self.norm(x))))

        x = self.norm(x)
        return torch.where(mask.unsqueeze(-1), x, latents)


# ───────────────────── Policy / Value / Ponder head ──────────────────────────
class PolicyValuePonderHead(nn.Module):
    def __init__(self, latent_dim: int, predict_ponder: bool = False):
        super().__init__()
        self.fc = nn.Linear(latent_dim, latent_dim)
        self.act = nn.ReLU()
        self.policy = nn.Linear(latent_dim, MOVE_VOCAB_SIZE)
        self.value = nn.Linear(latent_dim, 1)
        self.predict_ponder = predict_ponder
        if predict_ponder:
            self.ponder = nn.Linear(latent_dim, 1)

    def forward(
        self, latent: torch.Tensor, legal_mask: Optional[torch.Tensor] = None
    ) -> Tuple[torch.Tensor, torch.Tensor, Optional[torch.Tensor]]:
        h = self.act(self.fc(latent))
        logits = self.policy(h)
        if legal_mask is not None:
            logits = logits.masked_fill(~legal_mask, float("-inf"))
        value = self.value(h).squeeze(-1)
        ponder_out = self.ponder(h).squeeze(-1) if self.predict_ponder else None
        return logits, value, ponder_out


# ───────────────────── Dataclass for pretraining batch ───────────────────────
@dataclass
class PretrainingBatch:
    latents: torch.Tensor  # (B, T, D)
    moves: torch.Tensor  # (B, T) int64
    mask: torch.Tensor  # (B, T) bool


# ───────────────────── ChessAgent wrapper ────────────────────────────────────
class ChessAgent:
    def __init__(self, latent_dim: int = 256, predict_ponder: bool = False, device: str | torch.device = "cpu"):
        self.device = torch.device(device)
        self.encoder = KingRelativeNNUE(latent_dim).to(self.device)
        self.world = JepaWorldModel(latent_dim).to(self.device)
        self.target_world = JepaWorldModel(latent_dim).to(self.device)
        self._init_target()
        self.predictor = PolicyValuePonderHead(latent_dim, predict_ponder).to(self.device)

    # ─── Momentum target initialisation / update ────────────────
    def _init_target(self):
        for p_t, p in zip(self.target_world.parameters(), self.world.parameters()):
            p_t.data.copy_(p.data)
            p_t.requires_grad_(False)

    def update_target(self, tau: float = 0.005):
        for p_t, p in zip(self.target_world.parameters(), self.world.parameters()):
            p_t.data.lerp_(p.data, tau)

    # ─── Pre‑training step (mask‑denoise, cosine loss) ───────────
    def pretrain_step(self, batch: PretrainingBatch) -> torch.Tensor:
        lat, mv, mask = batch.latents.to(self.device), batch.moves.to(self.device), batch.mask.to(self.device)
        masked_lat = lat.clone()
        masked_lat[mask] = 0.0

        pred = self.world(masked_lat, mv, mask)
        with torch.no_grad():
            tgt = self.target_world(lat, mv, mask)

        cos = F.cosine_similarity(pred, tgt, dim=-1)
        loss = (1.0 - cos)[mask].mean()
        return loss

    # ─── Fine‑tuning step (action‑conditioned) ──────────────────
    def fine_tune_step(self, latents: torch.Tensor, moves: torch.Tensor) -> torch.Tensor:
        b, t, _ = latents.shape
        mask = torch.ones(b, t, dtype=torch.bool, device=latents.device)
        pred = self.world(latents, moves, mask)
        tgt = self.target_world(latents, moves, mask).detach()
        cos = F.cosine_similarity(pred, tgt, dim=-1)
        return (1.0 - cos).mean()

    # ─── Policy / value interface for search engines ─────────────
    def policy_value(
        self, board: chess.Board
    ) -> Tuple[torch.Tensor, torch.Tensor, Optional[torch.Tensor], torch.Tensor]:
        latent, _ = self.encoder(board)
        legal = legal_moves_mask(board, latent.device)
        logits, value, ponder = self.predictor(latent, legal_mask=legal)
        return logits, value, ponder, legal

    # ─── RL update (simplified but complete) ─────────────────────
    def rl_update(self, trajectories: List[Dict[str, torch.Tensor]], optim: torch.optim.Optimizer, tau: float = 0.005):
        total_loss = torch.tensor(0.0, device=self.device)
        for traj in trajectories:
            lat_seq, mv_seq = traj["latents"].to(self.device), traj["moves"].to(self.device)
            pol_target, val_target = traj["policy"].to(self.device), traj["value"].to(self.device)
            ponder_tgt = traj.get("ponder")
            if ponder_tgt is not None:
                ponder_tgt = ponder_tgt.to(self.device)

            # policy/value/ponder losses
            logits, value, ponder = self.predictor(lat_seq, None)
            log_probs = F.log_softmax(logits, dim=-1)
            policy_loss = -(pol_target * log_probs).sum(-1).mean()
            value_loss = F.mse_loss(value, val_target)
            pv_loss = policy_loss + value_loss
            if ponder is not None and ponder_tgt is not None:
                pv_loss = pv_loss + F.mse_loss(ponder, ponder_tgt)
            total_loss = total_loss + pv_loss

            # model loss (predict next latent)
            if lat_seq.size(0) > 1:
                in_lat, tgt_lat = lat_seq[:-1].unsqueeze(0), lat_seq[1:].unsqueeze(0)
                in_mv = mv_seq[:-1].unsqueeze(0)
                mask = torch.ones_like(in_mv, dtype=torch.bool)
                pred = self.world(in_lat, in_mv, mask)
                cos = F.cosine_similarity(pred, tgt_lat, dim=-1)
                model_loss = (1 - cos).mean()
                total_loss = total_loss + model_loss

        total_loss = total_loss / max(len(trajectories), 1)
        optim.zero_grad()
        total_loss.backward()
        optim.step()
        self.update_target(tau=tau)

    # ─── Convenience helpers ────────────────────────────────────
    def encode(self, board: chess.Board) -> torch.Tensor:
        return self.encoder(board)[0]

<<<<<<< HEAD
    def encode_batch(self, boards: List[chess.Board] | chess.Board) -> Tuple[torch.Tensor, torch.Tensor]:
        """Encode boards and return stacked latents and values.

        Accepts either a single :class:`chess.Board` or an iterable of boards so
        it can be used during batched training as well as individual
        evaluations.
        """
        if isinstance(boards, chess.Board):
            lat, val = self.encoder(boards)
            return lat.unsqueeze(0), val.unsqueeze(0)

=======
    def encode_batch(self, boards: List[chess.Board]) -> Tuple[torch.Tensor, torch.Tensor]:
        """Encode a list of boards and return stacked latents and values."""
>>>>>>> 9c292886
        latents = []
        values = []
        for b in boards:
            lat, val = self.encoder(b)
            latents.append(lat)
            values.append(val)
        return torch.stack(latents), torch.stack(values)

    def predict_next(self, latents: torch.Tensor, moves: torch.Tensor, mask: torch.Tensor) -> torch.Tensor:
        return self.world(latents, moves, mask)


# ───────────────────── Synthetic batch generator ─────────────────────────────
def random_pretraining_batch(
    batch: int = 4, seq: int = 16, latent_dim: int = 256, mask_prob: float = 0.15
) -> PretrainingBatch:
    lat = torch.randn(batch, seq, latent_dim)
    mv = torch.randint(0, MOVE_VOCAB_SIZE, (batch, seq))
    msk = torch.rand(batch, seq) < mask_prob
    return PretrainingBatch(lat, mv, msk)


# ───────────────────── Demo / smoke test ─────────────────────────────────────
def main():
    device = "cuda" if torch.cuda.is_available() else "cpu"
    agent = ChessAgent(device=device, predict_ponder=True)
    opt = torch.optim.Adam(agent.world.parameters(), lr=1e-3)

    print("=== Pre‑training JEPA for 5 steps ===")
    for step in range(5):
        batch = random_pretraining_batch()
        loss = agent.pretrain_step(batch)
        opt.zero_grad()
        loss.backward()
        opt.step()
        agent.update_target()
        print(f"step {step}: loss = {loss.item():.4f}")

    board = chess.Board()
    logits, value, ponder, legal = agent.policy_value(board)
    probs = F.softmax(logits[legal], dim=-1)  # only legal moves
    best_idx = torch.argmax(probs).item()
    best_move_idx = torch.nonzero(legal)[best_idx].item()
    best_move = index_to_move(best_move_idx)

    print("\n=== Initial position ===")
    print("Best move (JEPA‑NNUE):", best_move.uci())
    print("Value estimate:", value.item())
    if ponder is not None:
        print("Suggested ponder (log‑ms):", ponder.item())


if __name__ == "__main__":
    main()<|MERGE_RESOLUTION|>--- conflicted
+++ resolved
@@ -463,7 +463,6 @@
     def encode(self, board: chess.Board) -> torch.Tensor:
         return self.encoder(board)[0]
 
-<<<<<<< HEAD
     def encode_batch(self, boards: List[chess.Board] | chess.Board) -> Tuple[torch.Tensor, torch.Tensor]:
         """Encode boards and return stacked latents and values.
 
@@ -474,11 +473,6 @@
         if isinstance(boards, chess.Board):
             lat, val = self.encoder(boards)
             return lat.unsqueeze(0), val.unsqueeze(0)
-
-=======
-    def encode_batch(self, boards: List[chess.Board]) -> Tuple[torch.Tensor, torch.Tensor]:
-        """Encode a list of boards and return stacked latents and values."""
->>>>>>> 9c292886
         latents = []
         values = []
         for b in boards:
